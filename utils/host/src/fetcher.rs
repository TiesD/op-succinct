--- conflicted
+++ resolved
@@ -441,34 +441,7 @@
         };
         let l2_claim = keccak256(l2_claim_encoded.abi_encode());
 
-<<<<<<< HEAD
-        // Get L1 head.
-        let l2_block_timestamp = l2_claim_block.header.timestamp;
-        // Note:
-
-        // For OP Sepolia, OP Mainnet and Base, the batcher posts at least every 10 minutes. Otherwise,
-        // the batcher may post as infrequently as every couple hours. The l1Head is set as the l1 block from which all of the
-        // relevant L2 block data can be derived.
-        // E.g. Origin Advance Error: BlockInfoFetch(Block number past L1 head.).
-        // TODO: Find the L1 block from which the L2 claim block can be derived. Use an RPC method similar optimism_outputAtBlock
-        // which surfaces this. For now, just use 1 hour as the default, and 10 minutes for the other chains.
-        let nb_minutes = match l2_chain_id {
-            11155420 => 10,
-            10 => 10,
-            8453 => 10,
-            _ => 60, // 1 hour
-        };
-
-        let target_timestamp = l2_block_timestamp + (nb_minutes * 60);
-        let l1_head = self
-            .find_block_by_timestamp(RPCMode::L1, target_timestamp)
-            .await?;
-
-        // Get the chain id.
-        let l2_chain_id = l2_provider.get_chain_id().await?;
-=======
         let l1_head = self.get_l1_head(l2_end_block).await?;
->>>>>>> 343e01d6
 
         // Get the workspace root, which is where the data directory is.
         let metadata = MetadataCommand::new().exec().unwrap();
